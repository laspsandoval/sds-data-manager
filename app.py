#!/usr/bin/env python3
import os
import boto3 
import string
import random
import aws_cdk as cdk
import aws_cdk.assertions as assertions
from sds_in_a_box.sds_in_a_box_stack import SdsInABoxStack

<<<<<<< HEAD
### Implement the code found in "sds_in_a_box_stack.py"
=======
>>>>>>> 04664aef
app = cdk.App()

SDS_ID = app.node.try_get_context("SDSID")

if SDS_ID is None:
<<<<<<< HEAD
    raise Exception("ERROR: Need to specify an ID to name the stack (ex - production, testing, etc)")
=======
    raise ValueError("ERROR: Need to specify an ID to name the stack (ex - production, testing, etc)")
>>>>>>> 04664aef
elif SDS_ID=="random":
    # A random unqiue ID for this particular instance of the SDS
    SDS_ID = "".join( [random.choice(string.ascii_lowercase) for i in range(8)] )
    

<<<<<<< HEAD
SdsInABoxStack(app, f"SdsInABoxStack-{SDS_ID}", SDS_ID=SDS_ID)
=======
SdsInABoxStack(app, f"SdsInABoxStack-{SDS_ID}", SDS_ID)
>>>>>>> 04664aef
app.synth()<|MERGE_RESOLUTION|>--- conflicted
+++ resolved
@@ -7,28 +7,16 @@
 import aws_cdk.assertions as assertions
 from sds_in_a_box.sds_in_a_box_stack import SdsInABoxStack
 
-<<<<<<< HEAD
-### Implement the code found in "sds_in_a_box_stack.py"
-=======
->>>>>>> 04664aef
 app = cdk.App()
 
 SDS_ID = app.node.try_get_context("SDSID")
 
 if SDS_ID is None:
-<<<<<<< HEAD
-    raise Exception("ERROR: Need to specify an ID to name the stack (ex - production, testing, etc)")
-=======
     raise ValueError("ERROR: Need to specify an ID to name the stack (ex - production, testing, etc)")
->>>>>>> 04664aef
 elif SDS_ID=="random":
     # A random unqiue ID for this particular instance of the SDS
     SDS_ID = "".join( [random.choice(string.ascii_lowercase) for i in range(8)] )
     
 
-<<<<<<< HEAD
-SdsInABoxStack(app, f"SdsInABoxStack-{SDS_ID}", SDS_ID=SDS_ID)
-=======
 SdsInABoxStack(app, f"SdsInABoxStack-{SDS_ID}", SDS_ID)
->>>>>>> 04664aef
 app.synth()