--- conflicted
+++ resolved
@@ -21,15 +21,8 @@
 
 class SdsInABoxStack(Stack):
 
-<<<<<<< HEAD
-    def __init__(self, scope: Construct, construct_id: str, SDS_ID: str, initial_email: str, **kwargs) -> None:
-=======
     def __init__(self, scope: Construct, construct_id: str, SDS_ID: str, **kwargs) -> None:
->>>>>>> 04664aef
         super().__init__(scope, construct_id, **kwargs)
-        
-########### INIT
-        initial_user_context = initial_email
 
 ########### DATA STORAGE 
         # This is the S3 bucket where the data will be stored
@@ -97,20 +90,12 @@
         opensearch_all_http_permissions = iam.PolicyStatement(
                                                effect=iam.Effect.ALLOW,
                                                actions=["es:ESHttp*"],
-<<<<<<< HEAD
                                                resources=[f"{sds_metadata_domain.domain_arn}/*"],
-=======
-                                               resources=[f"{domain.domain_arn}/*"],
->>>>>>> 04664aef
                                           )
         opensearch_read_only_policy = iam.PolicyStatement(
                                              effect=iam.Effect.ALLOW,
                                              actions=["es:ESHttpGet"],
-<<<<<<< HEAD
                                              resources=[f"{sds_metadata_domain.domain_arn}/*"],
-=======
-                                             resources=[f"{domain.domain_arn}/*"],
->>>>>>> 04664aef
                                       )
         s3_write_policy = iam.PolicyStatement(
                               effect=iam.Effect.ALLOW,
@@ -134,12 +119,8 @@
                                         f"*"
                                     ],
                                 )
-<<<<<<< HEAD
                                 
 ########### LAMBDA FUNCTIONS
-=======
-
->>>>>>> 04664aef
         
         # The purpose of this lambda function is to trigger off of a new file entering the SDC.
         indexer_lambda = lambda_alpha_.PythonFunction(self,
@@ -165,32 +146,6 @@
                                         )
         indexer_lambda.apply_removal_policy(cdk.RemovalPolicy.DESTROY)
         
-        indexer_lambda.add_to_role_policy(opensearch_all_http_permissions)
-        # Adding a lambda for uploading files to the SDS
-        upload_api_lambda = lambda_alpha_.PythonFunction(self,
-                                      id="UploadAPILambda",
-                                      entry=os.path.join(os.path.dirname(os.path.realpath(__file__)), "SDSCode/"),
-                                      index="upload_api.py",
-                                      handler="lambda_handler",
-                                      runtime=lambda_.Runtime.PYTHON_3_9,
-                                      timeout=cdk.Duration.minutes(15),
-                                      memory_size=1000,
-                                      environment={"S3_BUCKET": data_bucket.s3_url_for_object()},
-        )
-        # Adding S3 Permissions 
-        upload_api_lambda.add_to_role_policy(
-            iam.PolicyStatement(
-                effect=iam.Effect.ALLOW,
-                actions=["s3:*"],
-                resources=[
-                    f"{data_bucket.bucket_arn}/*"
-                ],
-            )
-        )
-        upload_api_lambda.apply_removal_policy(cdk.RemovalPolicy.DESTROY)
-        upload_api_url = upload_api_lambda.add_function_url(auth_type=lambda_.FunctionUrlAuthType.NONE,
-                                              cors=lambda_.FunctionUrlCorsOptions(allowed_origins=["*"]))
-
         # Adding Opensearch permissions 
         indexer_lambda.add_to_role_policy(opensearch_all_http_permissions)  
         
@@ -204,11 +159,13 @@
                                       runtime=lambda_.Runtime.PYTHON_3_9,
                                       timeout=cdk.Duration.minutes(15),
                                       memory_size=1000,
-                                      environment={"OS_ADMIN_USERNAME": "master-user", 
-                                                   "OS_ADMIN_PASSWORD_LOCATION": os_secret.secret_name,
-                                                   "S3_BUCKET": data_bucket.s3_url_for_object()},
+                                      environment={"S3_BUCKET": data_bucket.s3_url_for_object()},
         )
         upload_api_lambda.add_to_role_policy(s3_write_policy)
+        upload_api_lambda.apply_removal_policy(cdk.RemovalPolicy.DESTROY)
+        upload_api_url = upload_api_lambda.add_function_url(auth_type=lambda_.FunctionUrlAuthType.NONE,
+                                              cors=lambda_.FunctionUrlCorsOptions(allowed_origins=["*"]))
+
         upload_api_lambda.apply_removal_policy(cdk.RemovalPolicy.DESTROY)
         upload_api_url = upload_api_lambda.add_function_url(auth_type=lambda_.FunctionUrlAuthType.NONE,
                                               cors=lambda_.FunctionUrlCorsOptions(allowed_origins=["*"]))
@@ -220,11 +177,7 @@
                                           entry=os.path.join(os.path.dirname(os.path.realpath(__file__)), "SDSCode/"),
                                           index="queries.py",
                                           handler="lambda_handler",
-<<<<<<< HEAD
-=======
                                           function_name=f'query-api-handler-{SDS_ID}',
-                                          role=lambda_role,
->>>>>>> 04664aef
                                           runtime=lambda_.Runtime.PYTHON_3_9,
                                           timeout=cdk.Duration.minutes(1),
                                           memory_size=1000,
@@ -237,10 +190,7 @@
                                             }
                                           )
         query_api_lambda.add_to_role_policy(opensearch_read_only_policy)
-<<<<<<< HEAD
-=======
-        
->>>>>>> 04664aef
+        
         # add function url for lambda query API
         lambda_query_api_function_url = lambda_.FunctionUrl(self,
                                                  id="QueryAPI",
@@ -248,19 +198,11 @@
                                                  auth_type=lambda_.FunctionUrlAuthType.NONE,
                                                  cors=lambda_.FunctionUrlCorsOptions(
                                                                      allowed_origins=["*"],
-<<<<<<< HEAD
-                                                                     allowed_methods=[lambda_.HttpMethod.GET]))
-        # download query API lambda
+                                                                     allowed_methods=[lambda_.HttpMethod.GET]))        # download query API lambda
         download_query_api = lambda_alpha_.PythonFunction(self,
             id="DownloadQueryAPILambda",
             function_name=f'download-query-api-{SDS_ID}',
             entry=os.path.join(os.path.dirname(os.path.realpath(__file__)), "SDSCode/"),
-=======
-                                                                     allowed_methods=[lambda_.HttpMethod.GET]))        # download query API lambda
-        download_query_api = lambda_alpha_.PythonFunction(self,
-            id="DownloadQueryAPILambda",
-            function_name=f'download-query-api-{SDS_ID}',
->>>>>>> 04664aef
             index='download_query_api.py',
             handler="lambda_handler",
             runtime=lambda_.Runtime.PYTHON_3_9,
@@ -268,20 +210,7 @@
         )
         download_query_api.add_to_role_policy(opensearch_all_http_permissions)
         download_query_api.add_to_role_policy(s3_read_policy)
-<<<<<<< HEAD
         # Adding a function URL
-        download_api_url = lambda_.FunctionUrl(self,
-            id="DownloadQueryAPI",
-            function=download_query_api,
-            auth_type=lambda_.FunctionUrlAuthType.NONE,
-
-            cors=lambda_.FunctionUrlCorsOptions(
-                                allowed_origins=["*"],
-                                allowed_methods=[lambda_.HttpMethod.GET])
-        )
-
-=======
-
         download_api_url = lambda_.FunctionUrl(self,
                                                id="DownloadQueryAPI",
                                                function=download_query_api,
@@ -290,7 +219,7 @@
                                                                    allowed_origins=["*"],
                                                                    allowed_methods=[lambda_.HttpMethod.GET])
         )
->>>>>>> 04664aef
+########### OUTPUTS
 ########### OUTPUTS
         # This is a list of the major outputs of the stack
         cdk.CfnOutput(self, "UPLOAD_API_URL", value=upload_api_url.url)
