--- conflicted
+++ resolved
@@ -83,7 +83,17 @@
             )
         )
 
-<<<<<<< HEAD
+        # add an access policy for opensearch
+        domain.add_access_policies(
+            iam.PolicyStatement(
+            effect=iam.Effect.ALLOW,
+            principals=[
+                iam.AnyPrincipal()
+            ],
+            actions=["es:*"],
+            resources=[domain.domain_arn + "/*"]
+            ))
+
 ########### COGNITO
         # Create the Cognito UserPool
         userpool = cognito.UserPool(self,
@@ -139,38 +149,12 @@
                                 )
         
         # The purpose of this lambda function is to trigger off of a new file entering the SDC.
-        indexer_lambda = lambda_.Function(self,
+        indexer_lambda = lambda_alpha_.PythonFunction(self,
                                           id="IndexerLambda",
                                           function_name=f'file-indexer-{SDS_ID}',
-                                          code=lambda_.Code.from_asset(os.path.join(os.path.dirname(os.path.realpath(__file__)), "SDSCode")),
-                                          handler="indexer.lambda_handler",
-=======
-        # add an access policy for opensearch
-        domain.add_access_policies(
-            iam.PolicyStatement(
-            effect=iam.Effect.ALLOW,
-            principals=[
-                iam.AnyPrincipal()
-            ],
-            actions=["es:*"],
-            resources=[domain.domain_arn + "/*"]
-            ))
-
-        # This is the role that the lambdas will assume
-        # We'll narrow things down later
-        lambda_role = iam.Role(self, "Indexer Role", assumed_by=iam.ServicePrincipal("lambda.amazonaws.com"))
-        lambda_role.add_managed_policy(iam.ManagedPolicy.from_aws_managed_policy_name("AdministratorAccess"))
-        
-        # The purpose of this lambda function is to trigger off of a new file entering the SDC.
-        # For now, it just prints the event.  
-        indexer_lambda = lambda_alpha_.PythonFunction(self,
-                                          id="IndexerLambda",
-                                          #function_name='file-indexer',
                                           entry=os.path.join(os.path.dirname(os.path.realpath(__file__)), "SDSCode"),
                                           index = "indexer.py",
                                           handler="lambda_handler",
-                                          role=lambda_role,
->>>>>>> 90413bb6
                                           runtime=lambda_.Runtime.PYTHON_3_9,
                                           timeout=cdk.Duration.minutes(15),
                                           memory_size=1000,
@@ -187,7 +171,6 @@
                                                       )
                                         )
         indexer_lambda.apply_removal_policy(cdk.RemovalPolicy.DESTROY)
-<<<<<<< HEAD
         
         # Adding Opensearch permissions 
         indexer_lambda.add_to_role_policy(
@@ -226,68 +209,6 @@
         api_lambda.apply_removal_policy(cdk.RemovalPolicy.DESTROY)
         api_url = api_lambda.add_function_url(auth_type=lambda_.FunctionUrlAuthType.NONE,
                                               cors=lambda_.FunctionUrlCorsOptions(allowed_origins=["*"])
-        )
-        # Adding Opensearch permissions 
-        api_lambda.add_to_role_policy(
-            iam.PolicyStatement(
-                effect=iam.Effect.ALLOW,
-                actions=["es:*"],
-                resources=[f"{sds_metadata_domain.domain_arn}/*"],
-            )
-        )
-        # Adding S3 permissions 
-        api_lambda.add_to_role_policy(
-            iam.PolicyStatement(
-                effect=iam.Effect.ALLOW,
-                actions=["s3:*"],
-                resources=[
-                    f"{data_bucket.bucket_arn}/*"
-                ],
-            )
-        )
-    
-        # Adding a lambda that sends out an email with a link where the user can reset their password
-        signup_lambda = lambda_.Function(self,
-                                         id="SignupLambda",
-                                         function_name=f'cognito_signup_message-{SDS_ID}',
-                                         code=lambda_.Code.from_asset(os.path.join(os.path.dirname(os.path.realpath(__file__)), "SDSCode")),
-                                         handler="cognito_signup_message.lambda_handler",
-                                         runtime=lambda_.Runtime.PYTHON_3_9,
-                                         timeout=cdk.Duration.minutes(15),
-                                         memory_size=1000,
-                                         layers=[layer],
-                                         environment={"COGNITO_DOMAIN_PREFIX": f"sds-login-{SDS_ID}", "COGNITO_DOMAIN": f"https://sds-login-{SDS_ID}.auth.us-west-2.amazoncognito.com", "SDS_ID": SDS_ID}
-        )
-        signup_lambda.apply_removal_policy(cdk.RemovalPolicy.DESTROY)
-        # Adding Cognito Permissions
-        signup_lambda.add_to_role_policy(
-            iam.PolicyStatement(
-                effect=iam.Effect.ALLOW,
-                actions=["cognito-idp:*"],
-                resources=[
-                    f"*"
-                ],
-            )
-        )
-
-        userpool.add_trigger(cognito.UserPoolOperation.CUSTOM_MESSAGE, signup_lambda)
-
-        #testing_lambda_alpha = aws_lambda_python_alpha.PythonFunction(
-        #                        self,
-        #                        "LambdaFunction",
-        #                        entry=f"sds_in_a_box/SDSCode",
-        #                        index="indexer.py",
-        #                        handler="lambda_handler",
-        #                        runtime=lambda_.Runtime.PYTHON_3_9,
-        #                    )
-
-########### OUTPUTS
-        # This is a list of the major outputs of the stack
-        cdk.CfnOutput(self, "API_URL", value=api_url.url)
-        cdk.CfnOutput(self, "COGNITO_USERPOOL_ID", value=userpool.user_pool_id)
-        cdk.CfnOutput(self, "COGNITO_APP_ID", value=command_line_client.user_pool_client_id)
-        cdk.CfnOutput(self, "SIGN_IN_WEBPAGE", value=f"https://sds-login-{SDS_ID}.auth.us-west-2.amazoncognito.com/login?client_id={command_line_client.user_pool_client_id}&redirect_uri=https://example.com&response_type=code")
-=======
 
         # The purpose of this lambda function is to trigger off of a lambda URL.
         query_api_lambda = lambda_alpha_.PythonFunction(self,
@@ -327,7 +248,25 @@
             runtime=lambda_.Runtime.PYTHON_3_9,
             timeout=cdk.Duration.seconds(60)
         )
-
+        # Adding Opensearch permissions 
+        api_lambda.add_to_role_policy(
+            iam.PolicyStatement(
+                effect=iam.Effect.ALLOW,
+                actions=["es:*"],
+                resources=[f"{sds_metadata_domain.domain_arn}/*"],
+            )
+        )
+        # Adding S3 permissions 
+        api_lambda.add_to_role_policy(
+            iam.PolicyStatement(
+                effect=iam.Effect.ALLOW,
+                actions=["s3:*"],
+                resources=[
+                    f"{data_bucket.bucket_arn}/*"
+                ],
+            )
+        )
+        
         lambda_.FunctionUrl(self,
             id="DownloadQueryAPI",
             function=download_query_api,
@@ -337,4 +276,45 @@
                                 allowed_origins=["*"],
                                 allowed_methods=[lambda_.HttpMethod.GET])
         )
->>>>>>> 90413bb6
+    
+        # Adding a lambda that sends out an email with a link where the user can reset their password
+        signup_lambda = lambda_.Function(self,
+                                         id="SignupLambda",
+                                         function_name=f'cognito_signup_message-{SDS_ID}',
+                                         code=lambda_.Code.from_asset(os.path.join(os.path.dirname(os.path.realpath(__file__)), "SDSCode")),
+                                         handler="cognito_signup_message.lambda_handler",
+                                         runtime=lambda_.Runtime.PYTHON_3_9,
+                                         timeout=cdk.Duration.minutes(15),
+                                         memory_size=1000,
+                                         layers=[layer],
+                                         environment={"COGNITO_DOMAIN_PREFIX": f"sds-login-{SDS_ID}", "COGNITO_DOMAIN": f"https://sds-login-{SDS_ID}.auth.us-west-2.amazoncognito.com", "SDS_ID": SDS_ID}
+        )
+        signup_lambda.apply_removal_policy(cdk.RemovalPolicy.DESTROY)
+        # Adding Cognito Permissions
+        signup_lambda.add_to_role_policy(
+            iam.PolicyStatement(
+                effect=iam.Effect.ALLOW,
+                actions=["cognito-idp:*"],
+                resources=[
+                    f"*"
+                ],
+            )
+        )
+
+        userpool.add_trigger(cognito.UserPoolOperation.CUSTOM_MESSAGE, signup_lambda)
+
+        #testing_lambda_alpha = aws_lambda_python_alpha.PythonFunction(
+        #                        self,
+        #                        "LambdaFunction",
+        #                        entry=f"sds_in_a_box/SDSCode",
+        #                        index="indexer.py",
+        #                        handler="lambda_handler",
+        #                        runtime=lambda_.Runtime.PYTHON_3_9,
+        #                    )
+
+########### OUTPUTS
+        # This is a list of the major outputs of the stack
+        cdk.CfnOutput(self, "API_URL", value=api_url.url)
+        cdk.CfnOutput(self, "COGNITO_USERPOOL_ID", value=userpool.user_pool_id)
+        cdk.CfnOutput(self, "COGNITO_APP_ID", value=command_line_client.user_pool_client_id)
+        cdk.CfnOutput(self, "SIGN_IN_WEBPAGE", value=f"https://sds-login-{SDS_ID}.auth.us-west-2.amazoncognito.com/login?client_id={command_line_client.user_pool_client_id}&redirect_uri=https://example.com&response_type=code")